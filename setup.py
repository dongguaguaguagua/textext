#!/usr/bin/env python

import argparse
import logging
import re
import os
import glob
import shutil
import subprocess
import sys


class LoggingColors(object):

    enable_colors = True

    def __call__(self):
        COLOR_RESET = "\033[0m"
        FG_DEFAULT = "\033[39m"
        FG_BLACK = "\033[30m"
        FG_RED = "\033[31m"
        FG_GREEN = "\033[32m"
        FG_YELLOW = "\033[33m"
        FG_BLUE = "\033[34m"
        FG_MAGENTA = "\033[35m"
        FG_CYAN = "\033[36m"
        FG_LIGHT_GRAY = "\033[37m"
        FG_DARK_GRAY = "\033[90m"
        FG_LIGHT_RED = "\033[91m"
        FG_LIGHT_GREEN = "\033[92m"
        FG_LIGHT_YELLOW = "\033[93m"
        FG_LIGHT_BLUE = "\033[94m"
        FG_LIGHT_MAGENTA = "\033[95m"
        FG_LIGHT_CYAN = "\033[96m"
        FG_WHITE = "\033[97m"

        BG_DEFAULT = "\033[49m"
        BG_BLACK = "\033[40m"
        BG_RED = "\033[41m"
        BG_GREEN = "\033[42m"
        BG_YELLOW = "\033[43m"
        BG_BLUE = "\033[44m"
        BG_MAGENTA = "\033[45m"
        BG_CYAN = "\033[46m"
        BG_LIGHT_GRAY = "\033[47m"
        BG_DARK_GRAY = "\033[100m"
        BG_LIGHT_RED = "\033[101m"
        BG_LIGHT_GREEN = "\033[102m"
        BG_LIGHT_YELLOW = "\033[103m"
        BG_LIGHT_BLUE = "\033[104m"
        BG_LIGHT_MAGENTA = "\033[105m"
        BG_LIGHT_CYAN = "\033[106m"
        BG_WHITE = "\033[107m"

        levels = [
            logging.DEBUG,
            logging.INFO,
            logging.WARNING,
            logging.ERROR,
            logging.ERROR + 1,  # SUCCESS
            logging.ERROR + 2,  # UNKNOWN
            logging.CRITICAL
        ]
        names = [
            "DEBUG   ",
            "INFO    ",
            "WARNING ",
            "ERROR   ",
            "SUCCESS ",
            "UNKNOWN ",
            "CRITICAL"
        ]
        colors = [
            COLOR_RESET,
            BG_DEFAULT + FG_LIGHT_BLUE,
            BG_DEFAULT + FG_YELLOW,
            BG_DEFAULT + FG_RED,
            BG_DEFAULT + FG_GREEN,
            BG_DEFAULT + FG_YELLOW,
            BG_RED + FG_WHITE,
        ]
        if not LoggingColors.enable_colors:
            colors = [""]*len(colors)
            COLOR_RESET=""
        return {name: (level, color) for level, name, color in zip(levels, names, colors)}, COLOR_RESET


get_levels_colors = LoggingColors()

def colorize_logging():
    level_colors, COLOR_RESET = get_levels_colors()
    for name, (level,color) in level_colors.items():
        logging.addLevelName(level, color + name + COLOR_RESET)


class CopyFileOverDirectoryError(RuntimeError):
    pass


class CopyFileAlreadyExistsError(RuntimeError):
    pass


def copy_extension_files(src, dst, if_already_exists="raise"):
    """
    src: glob expresion to copy from
    dst: destination directory 
    if_already_exists: action on existing files. One of "raise" (default), "skip", "overwrite"
    """
    if os.path.exists(dst):
        if not os.path.isdir(dst):
            logger.critical("Can't copy files to `%s`: it's not a directory")
            raise CopyFileOverDirectoryError("Can't copy files to `%s`: it's not a directory")
    else:
        logger.info("Creating directory `%s`" % dst)
        os.makedirs(dst)

    for file in glob.glob(src):
        basename = os.path.basename(file)
        destination = os.path.join(dst, basename)
        if os.path.exists(destination):
            if if_already_exists == "raise":
                logger.critical("Can't copy `%s`: `%s` already exists" % (file, destination))
                raise CopyFileAlreadyExistsError("Can't copy `%s`: `%s` already exists" % (file, destination))
            elif if_already_exists == "skip":
                logger.info("Skipping `%s`" % file)
                continue
            elif if_already_exists == "overwrite":
                logger.info("Overwriting `%s`" % destination)
                pass

        if os.path.isfile(file):
            logger.info("Copying `%s` to `%s`" % (file, destination))
            shutil.copy(file, destination)
        else:
            logger.info("Creating directory `%s`" % destination)

            if os.path.exists(destination):
                if not os.path.isdir(destination):
                    os.remove(destination)
                    os.mkdir(destination)
            else:
                os.mkdir(destination)
            copy_extension_files(os.path.join(file, "*"),
                                 destination,
                                 if_already_exists=if_already_exists)


class TrinaryLogicValue(object):
    def __init__(self, value=None):
        if isinstance(value, TrinaryLogicValue):
            self.value = value.value
        else:
            self.value = value

    def __and__(self, rhs):
        if rhs.value == False or self.value == False:
            return TrinaryLogicValue(False)
        if rhs.value is None or self.value is None:
            return TrinaryLogicValue(None)
        return TrinaryLogicValue(True)

    def __or__(self, rhs):
        if rhs.value == True or self.value == True:
            return TrinaryLogicValue(True)
        if rhs.value is None or self.value is None:
            return TrinaryLogicValue(None)
        return TrinaryLogicValue(False)

    def __invert__(self):
        if self.value is None:
            return TrinaryLogicValue(None)
        return TrinaryLogicValue(not self.value)

    def __eq__(self, rhs):
        if isinstance(rhs, TrinaryLogicValue):
            return self.value is None and rhs.value is None or self.value == rhs.value
        return self.value is None and rhs is None or self.value == rhs

    def __ne__(self, rhs):
        return not self.__eq__(rhs)

    def __str__(self):
        return "TrinaryLogicValue(%s)" % self.value


class RequirementCheckResult(object):
    def __init__(self, value, messages, nested=None, is_and_node=False, is_or_node=False, is_not_node=False):
        self.value = TrinaryLogicValue(value)
        self.messages = messages
        self.nested = nested if nested is not None else []

        self.is_and_node = is_and_node
        self.is_or_node = is_or_node
        self.is_not_node = is_not_node
        self.is_critical = None

    @property
    def color(self):
        if self.value == True:
            return get_levels_colors()[0]["SUCCESS "][1]
        elif self.value == False:
            return get_levels_colors()[0]["ERROR   "][1]
        else:
            return get_levels_colors()[0]["UNKNOWN "][1]

    def print_to_logger(self, offset=0, prefix="", parent=None):
<<<<<<< HEAD
        _, reset_color = get_levels_colors()
        if self.value == True:
=======
        reset_color = COLOR_RESET

        if self.is_critical:
            lvl = logging.CRITICAL
        elif self.value == True:
>>>>>>> 330885a2
            lvl = logging.ERROR + 1  # success
        elif self.value == False:
            lvl = logging.INFO
        else:
            lvl = logging.ERROR + 2  # unknown

        value_repr = {
            True: "Succ",
            False: "Fail",
            None: "Ukwn"
        }
        if self.nested:
            nest_symbol = "+ [%s]" % value_repr[self.value.value]
        else:
            nest_symbol = "* [%s]" % value_repr[self.value.value]

        if parent:
            if parent.is_and_node:
                tail = parent.color+"/-and-"+self.color+nest_symbol+reset_color
            elif parent.is_or_node:
                tail = parent.color+"/--or-"+self.color+nest_symbol+reset_color
            elif parent.is_not_node:
                tail = parent.color+"/-not-"+self.color+nest_symbol+reset_color
            else:
                tail = parent.color+"/-----"+self.color+nest_symbol+reset_color
        else:
            tail = self.color+nest_symbol+reset_color

        if not parent:
            suffix = ""
        elif parent.nested[-1] is self:
            suffix = "      "
        else:
            suffix = parent.color+"|"+reset_color+"     "

        if not self.messages:
            messages = [""]
        else:
            messages = self.messages
        for msg in messages:
            line = ""
            line += prefix + tail
            line += " " + msg

            logger.log(lvl, line)

            tail = suffix
        for nst in self.nested:
            nst.print_to_logger(offset + 1, prefix=prefix+suffix, parent=self)

    def flatten(self):
        if len(self.nested) == 0:
            return self

        for i, nst in enumerate(self.nested):
            self.nested[i] = nst.flatten()

        if self.nested[0].is_or_node and self.is_or_node:
            return RequirementCheckResult(
                self.value,
                self.nested[0].messages + self.messages,
                self.nested[0].nested + self.nested[1:],
                is_or_node=True
            )

        if self.nested[0].is_and_node and self.is_and_node:
            return RequirementCheckResult(
                self.value,
                self.nested[0].messages + self.messages,
                self.nested[0].nested + self.nested[1:],
                is_and_node=True
            )

        if self.nested[-1].is_or_node and self.is_or_node:
            return RequirementCheckResult(
                self.value,
                self.messages + self.nested[-1].messages,
                self.nested[:-1] + self.nested[-1].nested,
                is_or_node=True
            )

        if self.nested[-1].is_and_node and self.is_and_node:
            return RequirementCheckResult(
                self.value,
                self.messages + self.nested[-1].messages,
                self.nested[:-1] + self.nested[-1].nested,
                is_and_node=True
            )

        return self

    def mark_critical_errors(self, non_critical_value=True):
        if self.value == non_critical_value:
            return
        if self.value == None:
            return

        self.is_critical = True

        if self.is_and_node or self.is_or_node:
            for nst in self.nested:
                if nst.value != non_critical_value:
                    nst.mark_critical_errors(non_critical_value)

        if self.is_not_node:
            for nst in self.nested:
                nst.mark_critical_errors(not non_critical_value)




class Requirement(object):
    def __init__(self, criteria, *args, **kwargs):
        self.criteria = lambda: criteria(*args, **kwargs)
        self._prepended_messages = {"ANY": [], "SUCCESS": [], "ERROR": [], "UNKNOWN": []}
        self._appended_messages = {"ANY": [], "SUCCESS": [], "ERROR": [], "UNKNOWN": []}
        self._overwrite_messages = None

    def check(self):
        result = self.criteria()
        # print(self,self._overwrite_messages)
        if self._overwrite_messages:
            result.messages = self._overwrite_messages
        result.messages = self._prepended_messages["ANY"] + result.messages
        if result.value == TrinaryLogicValue(True):
            result.messages = self._prepended_messages["SUCCESS"] + result.messages
        if result.value == TrinaryLogicValue(False):
            result.messages = self._prepended_messages["ERROR"] + result.messages
        if result.value == TrinaryLogicValue(None):
            result.messages = self._prepended_messages["UNKNOWN"] + result.messages

        result.messages += self._appended_messages["ANY"]
        if result.value == TrinaryLogicValue(True):
            result.messages += self._appended_messages["SUCCESS"]
        if result.value == TrinaryLogicValue(False):
            result.messages += self._appended_messages["ERROR"]
        if result.value == TrinaryLogicValue(None):
            result.messages += self._appended_messages["UNKNOWN"]
        # print(self,result.messages)
        return result

    def prepend_message(self, result_type, message):
        assert result_type in self._prepended_messages.keys()
        if not isinstance(message, list):
            message = [message]
        self._prepended_messages[result_type].extend(message)
        return self

    def overwrite_check_message(self, message):
        if not isinstance(message, list):
            message = [message]
        self._overwrite_messages = message
        return self

    def append_message(self, result_type, message):
        assert result_type in self._appended_messages.keys()
        if not isinstance(message, list):
            message = [message]
        self._appended_messages[result_type].extend(message)
        return self

    def __and__(self, rhs):
        # type: (Requirement) -> Requirement
        def and_impl():
            L = self.check()
            R = rhs.check()
            return RequirementCheckResult(L.value & R.value,
                                          [],
                                          [L, R],
                                          is_and_node=True
                                          )

        return Requirement(and_impl)

    def __or__(self, rhs):
        # type: (Requirement) -> Requirement
        def or_impl():
            L = self.check()
            R = rhs.check()
            return RequirementCheckResult(L.value | R.value,
                                          [],
                                          [L, R],
                                          is_or_node=True
                                          )

        return Requirement(or_impl)

    def __invert__(self):
        # type: (Requirement) -> Requirement
        def invert_impl():
            L = self.check()
            return RequirementCheckResult(~L.value,
                                          [],
                                          [L],
                                          is_not_node=True
                                          )

        return Requirement(invert_impl)


def check_requirements():
    def find_executable(executable_name):
        messages = []
        for path in os.environ["PATH"].split(":"):
            full_path_guess = os.path.join(path, executable_name)
            logger.debug("Looking for `%s` in `%s`" % (executable_name, path))
            if os.path.isfile(full_path_guess):
                logger.debug("`%s` is found at `%s`" % (executable_name, path))
                messages.append("`%s` is found at `%s`" % (executable_name, path))
        if len(messages) > 0:
            return RequirementCheckResult(True, messages)
        messages.append("`%s` is NOT found in PATH" % (executable_name))
        return RequirementCheckResult(False, messages)

    def find_PyGtk2():
        try:
            subprocess.check_call(["python2.7", "-c", "import pygtk; pygtk.require('2.0'); import gtk;"])
        except (OSError, subprocess.CalledProcessError):
            return RequirementCheckResult(False, ["PyGTK2 is not found"])

        return RequirementCheckResult(True, ["PyGTK2 is found"])

    def find_TkInter():
        try:
            subprocess.check_call(["python2.7", "-c", "import TkInter; import tkMessageBox; import tkFileDialog;"],
                                  stdout=subprocess.PIPE, stderr=subprocess.PIPE)
        except (OSError, subprocess.CalledProcessError):
            return RequirementCheckResult(False, ["TkInter is not found"])

        return RequirementCheckResult(True, ["TkInter is found"])

    def find_ghostscript(version):
        try:
            p = subprocess.Popen(["ghostscript", "--version"], stdout=subprocess.PIPE, stderr=subprocess.PIPE)
            stdout, stderr = p.communicate()
        except (OSError, subprocess.CalledProcessError):
            return RequirementCheckResult(False, ["ghostscript=%s is not found" % version])

        first_stdout_line = stdout.decode("utf-8").split("\n")[0]
        m = re.search(r"(\d+.\d+)", first_stdout_line)
        if m:
            found_version = m.group(1)
            if version == found_version:
                return RequirementCheckResult(True, ["ghostscript=%s is found" % version])
            else:
                return RequirementCheckResult(False, [
                    "ghostscript=%s is not found (but ghostscript=%s is found)" % (version, found_version)])
        return RequirementCheckResult(None, ["Can't determinate ghostscript version"])

    def find_pstoedit(version):
        try:
            p = subprocess.Popen(["pstoedit"], stdout=subprocess.PIPE, stderr=subprocess.PIPE)
            stdout, stderr = p.communicate()
        except (OSError, subprocess.CalledProcessError):
            return RequirementCheckResult(False, ["pstoedit=%s is not found" % version])

        first_stderr_line = stderr.decode("utf-8").split("\n")[0]
        m = re.search(r"version (\d+.\d+)", first_stderr_line)
        if m:
            found_version = m.group(1)
            if version == found_version:
                return RequirementCheckResult(True, ["pstoedit=%s is found" % version])
            else:
                return RequirementCheckResult(False, [
                    "pstoedit=%s is not found (but pstoedit=%s is found)" % (version, found_version)])
        return RequirementCheckResult(None, ["Can't determinate pstoedit version"])

    textext_requirements = (
            Requirement(find_executable, "python2.7").prepend_message("ANY", 'Detect `pytohn2.7`')
            &
            (
                    Requirement(find_executable, "pdflatex") |
                    Requirement(find_executable, "lualatex") |
                    Requirement(find_executable, "xelatex")
            ).overwrite_check_message("Detect *latex")
            &
            (
                    Requirement(find_PyGtk2) |
                    Requirement(find_TkInter)
            ).overwrite_check_message("Detect GUI library")
            &
            (
                    Requirement(find_executable, "convert") |
                    Requirement(find_executable, "magick")
            ).overwrite_check_message("Detect pdf->png conversion utility")
            &
            (
                    (
                            ~(
                                    Requirement(find_pstoedit, "3.70") &
                                    Requirement(find_ghostscript, "9.22")
                            ).overwrite_check_message("Detect incompatible versions of psedit+ghostscript")
                            &
                            (
                                    Requirement(find_executable, "pstoedit") &
                                    Requirement(find_executable, "ghostscript")
                            )
                    ).overwrite_check_message("Detect compatible psedit+ghostscript versions")
                    |
                    (
                        Requirement(find_executable, "pdf2svg")
                    ).prepend_message("ANY", "Detect pdf2svg:")
            ).overwrite_check_message("Detect pdf->svg conversion utility")
    ).overwrite_check_message("TexText requirements")

    check_result = textext_requirements.check()

    check_result = check_result.flatten()

    check_result.mark_critical_errors()

    check_result.print_to_logger()

    return check_result.value


if __name__ == "__main__":

    parser = argparse.ArgumentParser(description='Install TexText')

    if_already_exists = parser.add_mutually_exclusive_group()
    if_already_exists.add_argument(
        "--overwrite-if-exist",
        dest='if_already_exists',
        action='store_const',
        const="overwrite",
        default="raise",
        help="Overwrite already existing extension files"
    )
    if_already_exists.add_argument(
        "--skip-if-exist",
        dest='if_already_exists',
        action='store_const',
        const="skip",
        help="Retain already existing extension files"
    )

    parser.add_argument(
        "--inkscape-extensions-path",
        default=os.path.expanduser("~/.config/inkscape/extensions"),
        help="Path to inkscape extensions directory"
    )

    parser.add_argument(
        "--skip-requirements-check",
        default=False,
        action='store_true',
        help="Bypass minimal requirements check"
    )

    parser.add_argument(
        "--skip-extension-install",
        default=False,
        action='store_true',
        help="Don't install extension"
    )

    parser.add_argument(
        "--color",
        default="always",
        choices=("always", "never"),
        help="Enables/disable console colors"
    )

    args = parser.parse_args()

    if args.color == "always":
        LoggingColors.enable_colors = True
    elif args.color == "never":
        LoggingColors.enable_colors = False

    colorize_logging()
    logger = logging.getLogger('TexText')
    logger.setLevel(logging.DEBUG)
    ch = logging.StreamHandler()
    ch.setLevel(logging.INFO)
    formatter = logging.Formatter('[%(name)s][%(levelname)6s]: %(message)s')
    ch.setFormatter(formatter)
    logger.addHandler(ch)

    if not args.skip_requirements_check:
        check_result = check_requirements()
        if check_result == None:
            logger.info("Automatic requirements check is incomplete")
            logger.info("Please check requirements list manually and run:")
            logger.info(" ".join(sys.argv + ["--skip-requirements-check"]))
            exit(64)

        if check_result == False:
            logger.info("Automatic requirements check found issue")
            logger.info("Follow instruction above and run install script again")
            logger.info("To bypass requirement check pass `--skip-requirements-check` to setup.py")
            exit(65)

    if not args.skip_extension_install:
        try:
            copy_extension_files(
                src="extension/*",
                dst=args.inkscape_extensions_path,
                if_already_exists=args.if_already_exists
            )
        except CopyFileAlreadyExistsError:
            logger.info("Hint: add `--overwrite-if-exist` option to overwrite existing files and directories")
            logger.info("Hint: add `--skip-if-exist` option to retain existing files and directories")
            exit(66)

    exit(0)<|MERGE_RESOLUTION|>--- conflicted
+++ resolved
@@ -205,16 +205,11 @@
             return get_levels_colors()[0]["UNKNOWN "][1]
 
     def print_to_logger(self, offset=0, prefix="", parent=None):
-<<<<<<< HEAD
         _, reset_color = get_levels_colors()
-        if self.value == True:
-=======
-        reset_color = COLOR_RESET
 
         if self.is_critical:
             lvl = logging.CRITICAL
         elif self.value == True:
->>>>>>> 330885a2
             lvl = logging.ERROR + 1  # success
         elif self.value == False:
             lvl = logging.INFO
